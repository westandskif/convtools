<<<<<<< HEAD
## 1.13.0 (2024-08-21)

- sped up aggregations by CSE (common subexpression elimination)
=======
## 1.12.2 (2024-08-22)

- fixed `c.this.datetime_parse` with default when uncovered data remains
>>>>>>> 710dd254

## 1.12.1 (2024-07-14)

- sped up `c.item(..., default=...)` for python 3.10+ by a c-extension

## 1.11.0 (2024-07-01)

- added experimental `c.this.window(...).over(...)` and `c.WindowFuncs`
- added experimental support of `key` as conversion or tuple of conversions to
`c.sort` and `c.this.sort`
    * `c.this.asc(none_last=None, none_first=None)`
    * `c.this.desc(none_last=None, none_first=None)`
    * `c.sorting_key(*keys)` standalone helper to generate callables for
      `sorted`'s `key` parameter
- improved `Table.from_rows` not to raise StopIteration on empty sequences when
no header inference is required


## 1.10.1 (2024-06-11)

- fixed `Table.join` for dict-based rows after `rename` usage (_no breaking
changes as it used to break completely_)

## 1.10.0 (2024-06-07)

- added experimental `of_` parameter to `c.Mut.set_item`, `c.Mut.set_attr`,
`c.Mut.del_item`, `c.Mut.del_attr` to mutate non-root objects

## 1.9.0 (2024-06-05)

- added experimental `Table.pivot` method

## 1.8.0 (2024-03-06)

- added experimental `Table.wide_to_long` method

## 1.7.0 (2024-02-21)

- added experimental `c.try_(conv).except_(exc_def, value, re_raise_if=None)`
  conversion to handle exceptions

## 1.6.0 (2024-02-07)

- added experimental `c.this.dispatch(key, key_to_conv, default)` to switch
  between conversions based on dict lookups


## 1.5.1 (2023-10-08)

- added python 3.12 benchmark results
- added python 3.12 heuristics

## 1.5.0 (2023-07-30)

**Features**

- added `c.format_dt()` and `(...).format_dt()`: speed optimized implementation
  of `datetime.strftime`

**Misc**

- added "Benefits" section to the docs, added performance benchmarks to docs


## 1.4.0 (2023-06-28)

**Features**

- added optional `if_exists=True` parameter to `c.Mut.del_item` and
  `c.Mut.del_attr`

    * `c.Mut.del_item("d", if_exists=True)` drops `"d"` key if it exists

## 1.3.0 (2023-04-11)

**Features**

- added `__pow__` operator and corresponding `c.this.pow(...)` method
- added `c.expect(condition, error_msg=None)` and `c.this.expect(...)` method
  which check input for condition and raises `c.ExpectException` if condition
  fails

## 1.2.0 (2023-04-10)

**Deprecations**

- The following reducers never really worked with `initial` keyword argument
  because the underlying data structure was never exposed and this led to
  undefined behavior. Until `v2.0` such reducers with `internals_are_public ==
  False` will ignore `initial`, in `v2.0` if `initial` is passed, they will
  raise `ValueError`:

```
   * ArrayDistinct
   * CountDistinct
   * First
   * Last
   * MaxRow
   * MinRow
   * SortedArray
   * Dict
   * DictArray
   * DictArrayDistinct
   * DictCount
   * DictCountDistinct
   * DictFirst
   * DictLast
   * DictMax
   * DictMin
   * DictSum
   * DictSumOrNone
```

**Bugfix**

- now `c.ReduceFuncs.Count()` counts rows, while `c.ReduceFuncs.Count(c.this)`
  counts not `None` values; both of these used to calculate rows (like SQL's
  `count(*)`)
- now `c.ReduceFuncs.DictCount(c.this)` counts rows, while
  `c.ReduceFuncs.DictCount(c.item("key"), c.item("value"))` counts not `None`
  values; both of these used to calculate rows (*like SQL's `count(*)`*)


## 1.1.2 (2023-03-27)

**Bugfix**

- fixed `c.naive` internals to work with `pypy`

## 1.1.1 (2023-03-27)

**Misc**

- weakened python version requirements: changed `">=3.6,<3.12"` to `">=3.6"`

## 1.1.0 (2023-03-24)

**Features**

- added `default` to `c.date_parse` and `c.datetime_parse` to return when no
  formats fit


## 1.0.0 (2023-03-23)

**Misc:**

- stabilized API

**BREAKING CHANGES:**

- renamed all non-public modules so the only supported way to import is
  directly from "convtools", e.g.:

    * `from convtools import conversion as c`
    * `from convtools import DateGrid, DateTimeGrid`

- contrib ones are left as is:

    * `from convtools.contrib.tables import Table`
	* `from convtools.contrib.fs import split_buffer`

## 0.42.4 (2023-03-22)

**Misc**

- locked CI dependencies
- switched packaging to hatch
- dropped setup.py and setup.cfg in favor of pyproject.toml


## 0.42.3 (2023-03-15)

**Bugfix**

- fixed `c.group_by` for cases with input_arg/label inside and
  iter/as_type/sort/tap methods called on it

## 0.42.2 (2023-03-14)

**Bugfix**

- fixed `c.group_by` for cases where group by keys are generated functions
  (e.g. deep attr lookup with default). No worries about silent errors, it used
  to fail hard.

## 0.42.1 (2023-02-20)

**Bugfix**

- fixed `Table.join` for cases where the right part has internal row type
  different from the left one

## 0.42.0 (2023-01-29)

**Features**

- introduced `c.iter_unique(element_conv=None, by_=None)` and
  `(...).iter_unique` methods which define a conversion, which iterates over
  the input and yields values unique based on the provided condition

## 0.41.0 (2023-01-16)

**Features**

- introduced `c.date_parse` / `c.datetime_parse` shortcut and extension of
  `datetime.strptime`
- introduced `c.date_trunc` / `c.datetime_trunc` to truncate dates to years,
  months, days-of-week, etc. (including multiples of them like quarters -
  `3mo`). Support offsets.
- introduced `DateGrid` / `DateTimeGrid` helpers to build gap-less series of
  dates/datetimes. Support offsets.


## 0.40.2 (2022-12-19)


**Misc**

- updated pipe inlining weights
- added initial set of benchmarks to catch regressions

## 0.40.1 (2022-12-19)

**Bugfix**

- fixed group by code generation: unnecessary comprehension condition


## 0.40.0 (2022-12-18)

**Misc**

- simplified inner group by code generation
- updated ``c.group_by``, ``(...).pipe`` and comprehensions to delegate method
  calls to their internals where possible
- updated internals of code generation, fixed random seed for reproducible code
  generation
- internally replaced ``FilterConversion`` with ``c.iter``
- added internal ``(...).to_iter()`` method (may become public later, once
  documented)


## 0.39.0 (2022-12-06)

**Misc**

- reworked ``c.join`` so it has its custom simpler implementation
  (on python 3.9 it has become approximately 1.62x, 1.95x, 2.15x times faster
  for inner, left and outer joins correspondingly)

## 0.38.0 (2022-10-26)

**Features**

- introduced cumulative conversions: ``c.iter(c.cumulative(c.this, c.this + c.PREV))``
- introduced ``c.if_multiple((c.this < 0, c.this * 10), (c.this == 0, None), else_=5)``

## 0.37.0 (2022-09-29)

**BREAKING CHANGES:**

- changed signature: ``(...).add_label(label_name: t.Union[str, dict],
  conversion)`` to ``(...).add_label(label_name: t.Union[str, dict])``. The
  reason is that it had confusing behavior of applying the conversion after
  labeling.


## 0.36.0 (2022-09-20)

**contrib.tables:**

- added ``Table.explode`` method to explode a table to a long format by
  exploding a column with iterables

## 0.35.0 (2022-09-18)

**DROPPED Experimental - contrib.models**

One day this may become a separate lib (if pydantic v2 turns to be not what it
claims to be), but not today while all python `typing` internals are unstable.

## 0.34.0 (2022-07-26)

**contrib.tables:**

- updated ``Table`` to support ellipsis to signify other non-mentioned columns
  so it's possible to easily re-arrange columns like this:
  ``table.take("c", ...)`` / ``table.take(..., "a", "b")``

## 0.33.2 (2022-07-22)

**Bugfix**

- fixed ``c.iter_windows`` for empty collection cases

## 0.33.1 (2022-07-14)

**Experimental - contrib.models**

- fixed ``ProxyObject`` to properly forward __getattr__ calls to a wrapped
  object (required in cases where cyclic dependencies exist)

## 0.33.0 (2022-07-14)

**Experimental - contrib.models**

- [BREAKING] contrib.models: renamed ``cached_model_method`` to
  ``cached_model_classmethod``
- contrib.models ``cached_model_classmethod`` now allows to call it from
  sibling class methods (it no longer requires version parameter, its signature
  now is ``cls, data``)

## 0.32.0 (2022-07-12)

**Features**

- introduced ``c.iter_windows(width=7, step=1)`` / ``(...).iter_windows(...)``
  conversions, which iterate through an iterable and yield windows as tuples


## 0.31.0 (2022-07-06)

**Experimental - contrib.models**

- added Enum validator, e.g. ``validators.Enum(UserDefinedEnum)`` to check
  whether an object is a valid value of a provided Enum subclass

## 0.30.0 (2022-07-06)

**Experimental - contrib.models**

- added length validator, e.g. ``validators.Length(min_length=1, max_length=2)``

## 0.29.0 (2022-07-05)

- updated ``DictArray``, ``DictSum``, ``DictSumOrNone`` so they don't rebuild
  dicts from defaultdicts (only setting default_factory to None, so
  defaultdicts start raising KeyErrors like regular dicts)
- changed ``c.naive`` conversion logic so it supports pre-warming its value by
  putting it as a function parameter with a default value (conversions are not
  obliged to use naive pre-warming; if they don't request it, they will deal
  with global lookups to ``__naive_values__`` dict)

**Experimental - contrib.models**

- updated casters to support expression-mode, where they can be used as a part
  of list/set/dict/tuple comprehension (instead of building these collections
  in a loop in simple cases)
- sped up models
- inlined ``validators.Required``

## 0.28.0 (2022-07-03)

**Experimental - contrib.models**

- added ``typing.Set`` support
- added ``X | Y`` type support (PEP 604 - Python 3.10+)
- added ``list[int]``-like type definition support (Python 3.9+)

## 0.27.0 (2022-07-01)

**Experimental - contrib.models**

- added ``a: bool = cast()`` support
- added ``typing.Literal`` support

## 0.26.0 (2022-06-30)

**Experimental - contrib.models**

- reworked errors, returned by ``build`` and ``build_or_raise`` to allow for
  automated errors processing (now it's clear where path ends and error info
  starts)
- now ``cast`` not only supports casters, but complex types too:
  ``cast(t.List[t.Tuple[int]])``
- now it's possible to force all-field casting on a model level via ``Meta.cast
  = True`` class field
- ``build`` and ``build_or_raise`` can also force children casting via
  ``cast=True`` parameter (doesn't affect inner models as they have their own
  controls)
- now casting supports type-to-caster(s) overrides like:
  ``cast(overrides={date: casters.DateFromStr("%m/%d/%Y")})``,
  ``Meta.cast_overrides`` and ``build(..., cast_overrides={date: [...]})``
- added ``validators.Decimal(max_digits, decimal_places)``
- extended str caster to decode bytes and supported custom encodings like
  ``casters.Str("utf-16")``
- added quantization support to ``casters.DecimalLossy(quantize_exp, rounding)``
- added ``typing.Tuple`` support (both validation and casting)

**Misc:**

- updated `c.or_` and `c.and_` to better flatten nested constructions


## 0.25.2 (2022-06-24)

**Bugfix**

- fixed ``.gen_converter(class_method=True)``, broken in v0.25.0 where callable
  wrapper was eliminated. Now it returns a converter, wrapped with
  ``classmethod``

## 0.25.1 (2022-06-24)

**Bugfix**

- fixed label bug in case of nested pipes, introduced in 0.24.1: was leading to
  label key errors since labels were skipping initialization


## 0.25.0 (2022-06-22)

**Experimental features:**

- introduced data validation models: ``convtools.contrib.models.DictModel``
  (accesses keys and indexes) and ``convtools.contrib.models.ObjectModel``
  (accesses attributes and indexes)

**Misc**

- reworked converter generation to store generated code inside the main context
- eliminated converter wrapper, which was a callable, taking care of dumping
  generated source code to tmpdir in cases of exceptions. Now converters take
  care of this themselves.
- now long list/dict/tuple/set literal definition code includes newlines, so
  it's easier to debug in case of exception


## 0.24.1 (2022-05-29)

**Misc**

- forced pipes to inline if labels of "what" conversion cannot affect "where"
  label usage


## 0.24.0 (2022-05-29)

**Features**

- introduced ``convtools.contrib.fs`` helpers: ``split_buffer`` and
  ``split_buffer_n_decode`` to close the gap in Python's ``open``
  functionality, related to "newlines" (it doesn't support custom ones in text
  mode and doesn't support any in binary one).

**Misc**

- reworked and improved the way function args are collected during code
  generation, now it better understands which variables need to be passed
- reworked aggregates so they don't generate code twice (one for aggregation
  phase, another for result collection phase)
- improved pipes to better understand when they can inline the code and when
  it's beneficial to pass a complex input to a function and then use it
  multiple times without recalculations
- now pipes use estimated conversion weights (which correlate with computation
  costs), inferred for every Python version supported
- optimized dependency tracking to omit trivial ones, while still collecting
  content types as a bitmask
- reduced number of function calls, when using magic methods
- improved ``GetItem`` conversion so it can use hardcoded versions of functions
  in trivial cases and cache converters in almost-trivial ones; stopped
  catching ``AttributeError`` when run with default
- improved ``GetAttr`` conversion to inline attr lookups instead of ``getattr``
  calls where possible; stopped catching ``(TypeError, KeyError, IndexError)``


## 0.23.3 (2022-03-11)

**Bugfix**

- fixed long existing bug in aggregations in cases where multiple reducers get
  initialized at different moments, e.g. the first reducer collects min values
  of column "a", while the second reducer collects max values of column "b",
  "min a" may get initialized earlier than "max b" and then this would raise
  ``Exception``

## 0.23.2 (2022-03-10)

**Bugfix**

- fixed ``c.attr("a", default=None).attr("b", default=None)`` (preferred
  ``c.attr("a", "b", default=None)`` was working though)
- fixed too-many-parenthesis error for long chains of ``and_``, ``or_`` and
  ``==``

## 0.23.1 (2022-02-23)

**Misc**

- allowed passing callables to ``and_then`` so they are called with input as an
  argument
- made ``and_then`` handle the default case as ``a and conv(a)`` not ``if``


## 0.23.0 (2022-02-22)

**Features**

- added ``c.and_then`` and ``(...).and_then`` shortcut to pipe if condition is
  true, otherwise leave untouched. Supports overriding default ``bool``
  condition.


## 0.22.0 (2022-01-02)

[#16](https://github.com/westandskif/convtools/pull/16)

**Features**

- added ``c.ReduceFuncs.ArraySorted`` reducer
- reworked ``GetItem`` and ``GetAttr`` to cache ``get_or_default`` methods
  based on number of indexes and args
- added support for single column tables (headers are always str still)

**Misc**

- updated internals of arg def handling, made naive and labels optional
- removed ``NamedConversion`` and ``ConversionWrapper`` in favor of new
  ``LazyEscapedString``, ``Namespace`` and ``NamespaceCtx``. This lays better
  groundwork for future use of conversions which generate code around another
  named ones.

## 0.21.0 (2021-12-19)

**Features**

- backward-compatible change: now ``c.this`` is preferred over ``c.this()``
- ``c.and_`` and ``c.or_`` support any number of arguments (used to be 2
  mandatory ones). And also supports ``default: bool = None`` argument to
  control what should happen if no arguments are passed:

    * if None, raises ``ValueError``
    * if false value, returns ``False``
    * if true value, returns ``True``


## 0.20.2 (2021-12-02)


[#14](https://github.com/westandskif/convtools/issues/14)

**Misc**

- improved performance of ``Table.chain``, ``Table.into_iter_rows`` and
  ``Table.into_csv`` methods
- improved performance of ``c.apply_func``

## 0.20.1 (2021-11-29)


[#11](https://github.com/westandskif/convtools/pull/11)

**Features**

- added ``c.chunk_by(c.item("x"), size=100)`` for slicing iterables into chunks
  by element values and/or size of chunk
- added ``c.chunk_by_condition(c.CHUNK.item(-1) - c.this() < 100)`` for slicing
  iterables into chunks based on condition, which is a function of a current
  chunk and a current element
- added ``(...).len()`` shortcut for ``c.call_func(len, c.this())``

**Misc**

- no longer create empty ``labels_`` dict on each converter call where no
  labels are going to be used
- no longer create new ``This`` instances, now reusing an existing one


## 0.19.0 (2021-10-28)

**Features**

[#8](https://github.com/westandskif/convtools/issues/8)

- added ``c.ReduceFuncs.Percentile``
- ``c.reduce`` now accepts conversions as ``initial`` argument, this will be
  resolved on the first row met. If ``initial`` conversion depends on input
  data, it won't be used as ``default`` if default is not provided.
- sped up ``c.ReduceFuncs.Sum`` and ``c.ReduceFuncs.Average`` for cases where
  elements are obviously not None

**BREAKING CHANGES:**

Normally you use ``c.ReduceFuncs.Sum(c.this())`` to reduce something, but it's
possible to use custom reduce functions like this:

* ``c.reduce(lambda x, y: x + y, c.this(), initial=0)``
* ``c.reduce(c.inline_expr("{} + {}"), c.this(), initial=0)``

``c.reduce`` used to support ``prepare_first`` parameter which was adding
confusion. Now it's dropped.

## 0.18.0 (2021-10-24)


**Features**

[#6](https://github.com/westandskif/convtools/issues/6)

- added ``c.take_while`` and ``(...).take_while`` re-implementation of
  ``itertools.takewhile``
- added ``c.drop_while`` and ``(...).drop_while`` re-implementation of
  ``itertools.dropwhile``


## 0.17.0 (2021-10-14)


**Features**

- added ``Table.zip`` method to stitch tables (joining on row indexes)
- added ``Table.chain`` method to put tables together one after another


## 0.16.0 (2021-10-12)


**Features**

- introduced ``Table`` conversions [#3](https://github.com/westandskif/convtools/pull/3)
- added ``c.apply_func``, ``c.apply`` and ``(...).apply_method`` conversions

**Bugfix**

- fixed inner join with inner loop with soft conditions: any condition except
  for ``==`` and ``c.and_``
- fixed piping to callable with further calling pipe methods like ``as_type``,
  ``filter`` and ``sort``

**Misc**

- reworked main converter callable wrapper so that it no longer dumps sources
  onto disk for beautiful stacktraces when the converter returns a generator
  (it used to make them down almost 2 times slower). If such debugging is
  needed, just enable debug. As for simple exceptions, these still dump code to
  disc on Exceptions because this should be cheap.

## 0.15.4 (2021-09-23)

**Bugfix**

- fixed [#2](https://github.com/westandskif/convtools/issues/2): issue with
  input args passed to pipe labels

## 0.15.3 (2021-09-19)

**Misc**

- hard fork


## 0.15.2 (2021-09-17)

**Bugfix**

- fixed passing strings containing ``%`` and ``{`` to ``c.aggregate`` -
- [convtools-ita #34](https://github.com/itechart/convtools/issues/34)


## 0.15.1 (2021-08-08)

**Bugfix**

- replaced ``linecache`` populating code with real dumping generated code to
  files in either ``PY_CONVTOOLS_DEBUG_DIR`` (*if env variable is defined*) or
  to python's ``tempfile.gettempdir``. This adds pydevd support (VS Code and PyCharm debugger).


## 0.15.0 (2021-08-02)

**Features**

- introduced ``c.breakpoint`` and ``(...).breakpoint()`` to simplify debugging long pipelines

**Misc**

- [internals] created a separate conversion for ``c.this()``
- [internals] now ``c.naive`` is a direct init of ``NaiveConversion``
- improved quick start, cheatsheet and api docs

## 0.14.1 (2021-07-12)

**Bugfix**

- fixed piping something complex to ``c.join``

**Misc**

- [internals] reworked aggregate & group_by templating
- [internals] reworked optional items processing


## 0.14.0 (2021-06-27)

**Features**

- introduced ``c.zip``, which supports both args to yield tuples and kwargs to yield dicts
- introduced ``c.repeat`` -- the one from ``itertools``
- introduced ``c.flatten`` -- shortcut for ``itertools.chain.from_iterable``


## 0.13.4 (2021-06-20)

**Bugfix**

- fixed incorrect aggregate (not group_by) results in case of ``where``
  conditions in reducers [convtools-ita #32 ](https://github.com/itechart/convtools/issues/32)

## 0.13.3 (2021-06-14)

[convtools-ita #30 ](https://github.com/itechart/convtools/issues/30)

**Bugfix**

- fixed nested aggregations

**Misc**

- [internals] reworked aggregate & group_by templating


## 0.13.2 (2021-05-27)

**Bugfix**

- fixed join + input_arg case


## 0.13.1 (2021-05-23)

**Bugfix**

[convtools-ita #29 ](https://github.com/itechart/convtools/issues/29)

- fixed right join (conditions were not swapped correctly)


## 0.13.0 (2021-05-16)

**Features**

[convtools-ita #28 ](https://github.com/itechart/convtools/issues/28)

- now ``c.iter`` supports ``where`` parameters just like ``c.generator_comp``:

  * ``c.iter(c.this() + 1, where=c.this() > 0)``

- now it's possible to use ``.pipe`` wherever you want as long as it lets you
  do so, even piping in and out of reducers (``c.ReduceFuncs``)

  * e.g. it will raise an Exception if you try to add labels to a reducer input

- now it's possible to use ``aggregate`` inside ``aggregate`` as long as you
  don't nest reducers


## 0.12.1 (2021-05-13)

**Bugfix**

- fixed sporadic issues caused by code substring replacements (now it uses word
  replacements)


## 0.12.0 (2021-05-10)

**Bugfix - BREAKING CHANGES**

- ``.filter`` was unified across the library to work with previous step results
  only, no longer injecting conditions inside comprehensions & reducers.
  So to pass conditions to comprehensions & reducers, use the following:

```python
# REPLACE THIS
c.ReduceFuncs.Array(c.item("a")).filter(c.item("b") == "bar")
# WITH THAT
c.ReduceFuncs.Array(c.item("a"), where=c.item("b") == "bar")
# if the condition is to be applied before the aggregation
# or leave as is if you want to filter the resulting array
```

- ``c.generator_comp(...).filter(condition)`` no longer pushes condition inside
  the comprehension, the filtering works on resulting generator
  The same applies to:

    * ``c.list_comp``
    * ``c.tuple_comp``
    * ``c.set_comp``
    * ``c.dict_comp``

```python
# REPLACE THIS
c.generator_comp(c.item("a")).filter(c.item("b") == "bar")
# WITH THAT
c.generator_comp(c.item("a"), where=c.item("b") == "bar")
# if the condition is to be put to the IF clause of the comprehension to
# work with the input elements or leave it as is if you want to filter the
# resulting generator
```



## 0.11.2 (2021-05-08)


**Features**

- introduced ``c.sort``  & ``(...).sort`` conversions, which are helpers for
  ``sorted``; this is done for the sake of unification with methods of
  comprehension conversions

**Misc**

- implemented ``GroupBy.filter``, which returns generator of results without
  creating an intermediate list


## 0.11.1 (2021-05-07)

**Bugfix**

- fixed complex conversion cases where there are multiple aggregations
  [convtools-ita #27 ](https://github.com/itechart/convtools/issues/27)


## 0.11.0 (2021-05-06)

**Features**

[convtools-ita #26 ](https://github.com/itechart/convtools/issues/26)

- reimplemented pipes as a separate conversion + smart inlining
- now pipes are the only conversions which take care of adding labels
- introduced ``c.iter``: shortcut for ``self.pipe(c.generator_comp(element_conv))``
- introduced ``c.iter_mut``: generates the code which iterates and mutates the
  elements in-place. The result is a generator.

**Bugfix**

- fixed ``GroupBy.filter`` method to return generator by default, instead of
  list


## 0.10.0 (2021-04-28)

**Features**

[convtools-ita #25 by Anexen ](https://github.com/itechart/convtools/issues/25)

- introduced ``c.ReduceFuncs.Average`` - arithmetic mean or weighted mean
- introduced ``c.ReduceFuncs.Median``
- introduced ``c.ReduceFuncs.Mode`` - most frequent value; last one if there are
  many of the same frequency
- introduced ``c.ReduceFuncs.TopK`` - list of most frequent values


## 0.9.4 (2021-04-27)

**Bugfix**

- fixed ``c.item(..., default=c.input_arg("abc"))``-like cases, where input
  args passed to item/attr with defaults


## 0.9.3 (2021-04-11)

**Bugfix**

- fixed ``c.group_by`` case without reducers like:
  ``c.group_by(c.item(0)).aggregate(c.item(0))``


## 0.9.2 (2021-03-28)

**Misc**

- removed unnecessary ``debug=True`` enabled by default for ``join`` conversions


## 0.9.1 (2021-03-28)

**Bugfix**

[convtools-ita #24 ](https://github.com/itechart/convtools/issues/24)

- fixed populating ``linecache`` with source code (previously new lines were not preserved) -- debugging issue


## 0.9.0 (2021-03-24)

**Features**

[convtools-ita #23 ](https://github.com/itechart/convtools/issues/23)


- improved reducers to be usable on their own

```python
c.aggregate(
	c.ReduceFuncs.DictSum(
		c.item("name"),
		c.item("value")
	)
)
```

  previously it was possible to use them only within ``c.reduce`` clause:

```python
c.aggregate(
	c.reduce(
		c.ReduceFuncs.DictSum,
		(c.item("name"), c.item("value")),
	)
)
```

- allowed piping to reducers, still allowing to pipe the result further

```python
c.aggregate(
	c.item("value").pipe(
		c.ReduceFuncs.Sum(c.this()).pipe(c.this() + 1)
	)
).gen_converter(debug=True)
```

- fixed nested piping in aggregations
- reworked docs to use testable code


## 0.8.0 (2021-01-03)

**Misc**

- improved pylint rating
- added a few type hints
- added a few docstings


## 0.7.2 (2020-11-12)

**Misc**

- [convtools-ita #22 ](https://github.com/itechart/convtools/issues/22)


## 0.7.1 (2020-07-12)

**Bugfixes**

- Fixed name generation uniqueness issue
  [convtools-ita #21 ](https://github.com/itechart/convtools/issues/21)


## 0.7.0 (2020-06-14)

**Features**

- Introduced ``c.Mut.set_item`` and other mutations to be used in ``(...).tap(...)``` method
  [convtools-ita #20 ](https://github.com/itechart/convtools/issues/20)


## 0.6.1 (2020-05-18)

**Bugfixes**

- fixed ``gen_name`` usages (made ``item_to_hash`` mandatory)
  [convtools-ita #19 ](https://github.com/itechart/convtools/issues/19)


## 0.6.0 (2020-05-17)

**Features**

- * introduced ``c.optional`` collection items, which get omitted based on value or a condition
  * improved converter generation so that inner conversions are not getting their own callable wrapper
  * updated generated code variable name generation [convtools-ita #18 ](https://github.com/itechart/convtools/issues/18)


## 0.5.3 (2020-03-30)

**Bugfixes**

- fixed aggregate issue: reduce(...).item(..., default=...) case [convtools-ita #15 ](https://github.com/itechart/convtools/issues/15)


## 0.5.2 (2020-03-29)

**Bugfixes**

- fixed Aggregate multiple reduce optimization
- added main page
- added workflow example

[convtools-ita #14](https://github.com/itechart/convtools/issues/14)


## 0.5.1 (2020-03-26)

Updated index page docs.


## 0.5.0 (2020-03-23)

**Features**

- - increased the speed of ``c.aggregate`` and ``c.group_by`` by collapsing multiple ``if`` statements into one
  - updated labeling functionality

  [convtools-ita #11](https://github.com/itechart/convtools/issues/11)


## 0.4.0 (2020-03-19)

**Features**

- Improved the way ``linecache`` is used: now the number of files to be put
  into the ``linecache`` is limited to 100. The eviction is done by implementing
  recently used strategy.
  [convtools-ita #9](https://github.com/itechart/convtools/issues/9)
- - introduced ``c.join``
  - improved & fixed pipes (code with side-effects piped to a constant)

  [convtools-ita #10](https://github.com/itechart/convtools/issues/10)


## 0.3.3 (2020-03-06)

**Features**

- 1. fixed main example docs
  2. improved ``c.aggregate`` speed

  [convtools-ita #8](https://github.com/itechart/convtools/issues/8)


## 0.3.2 (2020-03-05)

**Improved Documentation**

- * updated docs (fixed numbers) and updated pypi docs


## 0.3.1 (2020-03-05)

**Features**

- * introduced c.OptionsCtx
  * improved tests - memory leaks
  * improved docs - added the index page example; added an example to QuickStart

  [convtools-ita #7](https://github.com/itechart/convtools/issues/7)


## 0.3.0 (2020-03-01)

**Features**

- Introduced `labeling`:

    * ``c.item("companies").add_label("first_company", c.item(0))`` labels the first
      company in the list as `first_company` and allows to use it as
      ``c.label("first_company")`` further in next and even nested conversions

    * ``(...).pipe`` now receives 2 new arguments:

      * `label_input`, to put some labels on the pipe input data
      * `label_output` to put labels on the output data.

      Both can be either ``str`` (label name to put on) or ``dict`` (keys are label names
      and values are conversions to apply to the data before labeling)

  [convtools-ita #6](https://github.com/itechart/convtools/issues/6)


**Bugfixes**

- Added ``__name__`` attribute to ctx. Now internal code from the generated converter is sending to Sentry (not only file name).
  Also the generated converter became a callable object, not a function.

  [convtools-ita #5](https://github.com/itechart/convtools/issues/5)


## 0.2.3 (2020-02-27)

**Bugfixes**

- Fixed ``c.group_by((c.item("name"),)).aggregate((c.item("name"), c.reduce(...)))``.
  Previously it was compiling successfully, now it raises ``ConversionException`` on ``gen_converter``
  because there is no explicit mention of ``c.item("name")`` field in group by keys (only tuple).

  [convtools-ita #4](https://github.com/itechart/convtools/issues/4)


## 0.2.2 (2020-02-25)

**Bugfixes**

- fixed ``c.aggregate`` to return a single value for empty input

  [convtools-ita #3](https://github.com/itechart/convtools/issues/3)


## 0.2.1 (2020-02-24)

**Bugfixes**

- ``c.aggregate`` now returns a single value (previously the result was a list of one item)

  [convtools-ita #2](https://github.com/itechart/convtools/issues/2)


## 0.2.0 (2020-02-23)

**Features**

- added ``c.if_`` conversion and introduced QuickStart docs

  [convtools-ita #1](https://github.com/itechart/convtools/issues/1)<|MERGE_RESOLUTION|>--- conflicted
+++ resolved
@@ -1,12 +1,10 @@
-<<<<<<< HEAD
-## 1.13.0 (2024-08-21)
+## 1.13.0 (2024-08-22)
 
 - sped up aggregations by CSE (common subexpression elimination)
-=======
+
 ## 1.12.2 (2024-08-22)
 
 - fixed `c.this.datetime_parse` with default when uncovered data remains
->>>>>>> 710dd254
 
 ## 1.12.1 (2024-07-14)
 
